--- conflicted
+++ resolved
@@ -1,12 +1,13 @@
 package networking_test
 
 import (
+	"os/exec"
+	"strconv"
+
 	"github.com/cloudfoundry-incubator/garden/api"
 	. "github.com/onsi/ginkgo"
 	. "github.com/onsi/gomega"
 	"github.com/onsi/gomega/gbytes"
-
-	"os/exec"
 )
 
 var _ = Describe("IP settings", func() {
@@ -44,7 +45,6 @@
 				stdout := gbytes.NewBuffer()
 				stderr := gbytes.NewBuffer()
 
-<<<<<<< HEAD
 				process, err := container.Run(api.ProcessSpec{
 					Path: "/sbin/ifconfig",
 					Args: []string{containerInterface},
@@ -60,20 +60,6 @@
 				Ω(stdout.Contents()).Should(ContainSubstring(" inet addr:10.3.0.1 "))
 			})
 		})
-=======
-			process, err := container.Run(api.ProcessSpec{
-				Path: "/sbin/ifconfig",
-				Args: []string{containerIfName(container)},
-			}, api.ProcessIO{
-				Stdout: stdout,
-				Stderr: stderr,
-			})
-			Ω(err).ShouldNot(HaveOccurred())
-
-			rc, err := process.Wait()
-			Ω(err).ShouldNot(HaveOccurred())
-			Ω(rc).Should(Equal(0))
->>>>>>> 2b9cd414
 
 		Describe("hosts's network interface for a container", func() {
 			It("has the correct IP address", func() {
@@ -86,7 +72,6 @@
 		})
 	})
 
-<<<<<<< HEAD
 	Context("when the Network parameter is not a subnet address", func() {
 		BeforeEach(func() {
 			containerNetwork = "10.3.0.2/24"
@@ -96,16 +81,10 @@
 			It("has the specified IP address", func() {
 				stdout := gbytes.NewBuffer()
 				stderr := gbytes.NewBuffer()
-=======
-	Describe("hosts's network interface for a container", func() {
-		It("has the correct IP address", func() {
-			out, err := exec.Command("/sbin/ifconfig", hostIfName(container)).Output()
-			Ω(err).ShouldNot(HaveOccurred())
->>>>>>> 2b9cd414
 
 				process, err := container.Run(api.ProcessSpec{
 					Path: "/sbin/ifconfig",
-					Args: []string{containerInterface},
+					Args: []string{containerIfName(container)},
 				}, api.ProcessIO{
 					Stdout: stdout,
 					Stderr: stderr,
