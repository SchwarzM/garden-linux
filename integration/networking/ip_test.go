--- conflicted
+++ resolved
@@ -148,8 +148,6 @@
 			Ω(stdout.Contents()).Should(ContainSubstring("Hello"))
 		})
 	})
-<<<<<<< HEAD
-=======
 
 	Describe("the container's external ip", func() {
 		It("is the external IP of its host", func() {
@@ -162,5 +160,4 @@
 			Ω(localIP).Should(Equal(info.ExternalIP))
 		})
 	})
->>>>>>> bee6f343
 })